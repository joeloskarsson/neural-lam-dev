--- conflicted
+++ resolved
@@ -211,17 +211,16 @@
         "(default: 1)",
     )
     parser.add_argument(
-<<<<<<< HEAD
         "--eval_init_times",
         nargs="*",
         default=[0, 12],
         help="List of init times (UTC) where validation and evaluation "
         "forecasts should be started from (default: 0, 12)",
-=======
+    )
+    parser.add_argument(
         "--save_eval_to_zarr_path",
         type=str,
         help="Save evaluation results to zarr dataset at given path ",
->>>>>>> 932caf24
     )
 
     # Logger Settings
