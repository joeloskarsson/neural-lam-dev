--- conflicted
+++ resolved
@@ -143,13 +143,8 @@
             layer_norm=False,
         )  # No layer norm on this one
 
-<<<<<<< HEAD
-        if self.boundary_forced:
-            # Compute constants for use in time_delta encoding
-=======
         # Compute constants for use in time_delta encoding
         if self.boundary_forced:
->>>>>>> 7985f2cb
             step_length_ratio = (
                 datastore_boundary.step_length / datastore.step_length
             )
@@ -158,10 +153,6 @@
             )
             max_time_delta = args.num_future_boundary_steps * step_length_ratio
             time_delta_magnitude = max(max_time_delta, abs(min_time_delta))
-<<<<<<< HEAD
-
-=======
->>>>>>> 7985f2cb
             freq_indices = 1.0 + torch.arange(
                 self.time_delta_enc_dim // 2,
                 dtype=torch.float,
