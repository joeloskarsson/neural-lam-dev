--- conflicted
+++ resolved
@@ -225,13 +225,8 @@
         """
         Roll out prediction taking multiple autoregressive steps with model
         init_states: (B, 2, num_grid_nodes, d_f)
-<<<<<<< HEAD
         forcing: (B, pred_steps, num_grid_nodes, d_static_f)
         boundary_forcing: (B, pred_steps, num_boundary_nodes, d_boundary_f)
-=======
-        forcing_features: (B, pred_steps, num_grid_nodes, d_static_f)
-        true_states: (B, pred_steps, num_grid_nodes, d_f)
->>>>>>> 8a9114a3
         """
         prev_prev_state = init_states[:, 0]
         prev_state = init_states[:, 1]
