--- conflicted
+++ resolved
@@ -38,18 +38,12 @@
     )
 
     args = parser.parse_args()
-<<<<<<< HEAD
-=======
-    _, datastore = load_config_and_datastores(
-        config_path=args.datastore_config_path
-    )
->>>>>>> 7e5797e1
 
     assert (
         args.config_path is not None
     ), "Specify your config with --config_path"
 
-    _, datastore, datastore_boundary = load_config_and_datastore(
+    _, datastore, datastore_boundary = load_config_and_datastores(
         config_path=args.config_path
     )
 
