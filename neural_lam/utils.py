--- conflicted
+++ resolved
@@ -3,10 +3,7 @@
 import shutil
 
 # Third-party
-<<<<<<< HEAD
 import cartopy.crs as ccrs
-=======
->>>>>>> 7e5797e1
 import numpy as np
 import torch
 from torch import nn
@@ -309,7 +306,6 @@
         experiment.define_metric(f"val_loss_unroll{step}", summary="min")
 
 
-<<<<<<< HEAD
 def get_stacked_lat_lons(datastore, datastore_boundary=None):
     """
     Stack the lat-lon coordinates of all grid nodes in the correct ordering
@@ -360,7 +356,8 @@
         ccrs.PlateCarree(), lat_lons[:, 0], lat_lons[:, 1]
     )
     return xyz[:, :2]
-=======
+
+
 def get_time_step(times):
     """Calculate the time step from a time dataarray.
 
@@ -520,5 +517,4 @@
                     f"coverage."
                 )
                 da1 = da1.isel(time=slice(first_valid_idx, None))
-        return da1
->>>>>>> 7e5797e1
+        return da1